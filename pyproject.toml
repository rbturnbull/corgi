--- conflicted
+++ resolved
@@ -14,11 +14,7 @@
 h5py = "^3.1.0"
 humanize = "^3.10.0"
 pyarrow = "^4.0.1"
-<<<<<<< HEAD
-coverage = "^5.5"
 typer = "^0.3.2"
-=======
->>>>>>> 938744d9
 
 [tool.poetry.dev-dependencies]
 pytest = "^6.2.4"
