from pathlib import Path
from typing import List
from torch import nn
import torch
import pandas as pd
from fastai.data.core import DataLoaders
from torchapp.util import copy_func, call_func, change_typer_to_defaults, add_kwargs
from fastai.learner import Learner, load_learner
from fastai.metrics import accuracy, Precision, Recall, RocAuc, F1Score
import torchapp as ta
from rich.console import Console
from rich.table import Table
from rich.box import SIMPLE

from fastai.losses import CrossEntropyLossFlat

console = Console()

from . import dataloaders, models, refseq, transforms


class Corgi(ta.TorchApp):
    """
    corgi - Classifier for ORganelle Genomes Inter alia
    """

    def __init__(self):
        super().__init__()
        self.categories = refseq.REFSEQ_CATEGORIES  # This will be overridden by the dataloader
        self.category_counts = self.copy_method(self.category_counts)
        add_kwargs(to_func=self.category_counts, from_funcs=self.dataloaders)
        self.category_counts_cli = self.copy_method(self.category_counts)
        change_typer_to_defaults(self.category_counts)

    def dataloaders(
        self,
        csv: Path = ta.Param(help="The CSV which has the sequences to use."),
        base_dir: Path = ta.Param(help="The base directory with the RefSeq HDF5 files."),
        batch_size: int = ta.Param(default=32, help="The batch size."),
        dataloader_type: dataloaders.DataloaderType = ta.Param(
            default=dataloaders.DataloaderType.PLAIN, case_sensitive=False
        ),
        validation_seq_length:int = 1_000,
        deform_lambda:float = ta.Param(default=None, help="The lambda for the deform transform."),
    ) -> DataLoaders:
        """
        Creates a FastAI DataLoaders object which Corgi uses in training and prediction.

        Args:
            inputs (Path): The input file.
            batch_size (int): The number of elements to use in a batch for training and prediction. Defaults to 32.
        """
        if csv is None:
            raise Exception("No CSV given")
        if base_dir is None:
            raise Exception("No base_dir given")
        dls = dataloaders.create_dataloaders_refseq_path(
            csv, 
            base_dir=base_dir, 
            batch_size=batch_size, 
            dataloader_type=dataloader_type, 
            deform_lambda=deform_lambda, 
            validation_seq_length=validation_seq_length,
        )
        self.categories = dls.vocab
        return dls

    def model(
        self,
        embedding_dim: int = ta.Param(
            default=8,
            help="The size of the embeddings for the nucleotides (N, A, G, C, T).",
            tune=True,
            tune_min=4,
            tune_max=32,
            log=True,
        ),
        filters: int = ta.Param(
            default=256,
            help="The number of filters in each of the 1D convolution layers. These are concatenated together",
        ),
        cnn_layers: int = ta.Param(
            default=6,
            help="The number of 1D convolution layers.",
            tune=True,
            tune_min=2,
            tune_max=6,
        ),
        kernel_size_maxpool: int = ta.Param(
            default=2,
            help="The size of the pooling before going to the LSTM.",
        ),
        lstm_dims: int = ta.Param(default=256, help="The size of the hidden layers in the LSTM in both directions."),
        final_layer_dims: int = ta.Param(
            default=0, help="The size of a dense layer after the LSTM. If this is zero then this layer isn't used."
        ),
        dropout: float = ta.Param(
            default=0.2,
            help="The amount of dropout to use. (not currently enabled)",
            tune=True,
            tune_min=0.0,
            tune_max=0.3,
        ),
        final_bias: bool = ta.Param(
            default=True,
            help="Whether or not to use bias in the final layer.",
            tune=True,
        ),
        cnn_only: bool = True,
        kernel_size: int = ta.Param(
            default=3, help="The size of the kernels for CNN only classifier.", tune=True, tune_choices=[3, 5, 7, 9]
        ),
        cnn_dims_start: int = ta.Param(
            default=None,
            help="The size of the number of filters in the first CNN layer. If not set then it is derived from the MACC",
        ),
        factor: float = ta.Param(
            default=2.0,
            help="The factor to multiply the number of filters in the CNN layers each time it is downscaled.",
            tune=True,
            log=True,
            tune_min=0.5,
            tune_max=2.5,
        ),
        penultimate_dims: int = ta.Param(
            default=1024,
            help="The factor to multiply the number of filters in the CNN layers each time it is downscaled.",
            tune=True,
            log=True,
            tune_min=512,
            tune_max=2048,
        ),
        include_length: bool = False,
        transformer_heads: int = ta.Param(8, help="The number of heads in the transformer."),
        transformer_layers: int = ta.Param(0, help="The number of layers in the transformer. If zero then no transformer is used."),
        macc:int = ta.Param(
            default=10_000_000,
            help="The approximate number of multiply or accumulate operations in the model. Used to set cnn_dims_start if not provided explicitly.",
        ),
    ) -> nn.Module:
        """
        Creates a deep learning model for the Corgi to use.

        Returns:
            nn.Module: The created model.
        """
        num_classes = len(self.categories)

        # if cnn_dims_start not given then calculate it from the MACC
        if not cnn_dims_start:
            assert macc

            cnn_dims_start = models.calc_cnn_dims_start(
                macc=macc,
                seq_len=1024, # arbitary number
                embedding_dim=embedding_dim,
                cnn_layers=cnn_layers,
                kernel_size=kernel_size,
                factor=factor,
                penultimate_dims=penultimate_dims,
                num_classes=num_classes,
            )

        if cnn_only:
            return models.ConvClassifier(
                num_embeddings=5,  # i.e. the size of the vocab which is N, A, C, G, T
                kernel_size=kernel_size,
                factor=factor,
                cnn_layers=cnn_layers,
                num_classes=num_classes,
                kernel_size_maxpool=kernel_size_maxpool,
                final_bias=final_bias,
                dropout=dropout,
                cnn_dims_start=cnn_dims_start,
                penultimate_dims=penultimate_dims,
                include_length=include_length,
                transformer_layers=transformer_layers,
                transformer_heads=transformer_heads,
            )

        return models.ConvRecurrantClassifier(
            num_classes=num_classes,
            embedding_dim=embedding_dim,
            filters=filters,
            cnn_layers=cnn_layers,
            lstm_dims=lstm_dims,
            final_layer_dims=final_layer_dims,
            dropout=dropout,
            kernel_size_maxpool=kernel_size_maxpool,
            final_bias=final_bias,
        )

    def metrics(self):
        average = "macro"
        return [
            accuracy,
            F1Score(average=average),
            Precision(average=average),
            Recall(average=average),
            RocAuc(average=average),
        ]

    def monitor(self):
        return "f1_score"

    # def loss_func(self, label_smoothing:float=ta.Param(0.1, help="The amount of label smoothing.")):
    #     return CrossEntropyLossFlat(label_smoothing=label_smoothing)

    def inference_dataloader(
        self,
        learner,
        file: List[Path] = ta.Param(None, help="A fasta file with sequences to be classified."),
        max_seqs: int = None,
        batch_size:int = 1,
        max_length:int = 5_000,
        min_length:int = 128,
        **kwargs,
    ):
        self.seqio_dataloader = dataloaders.SeqIODataloader(files=file, device=learner.dls.device, batch_size=batch_size, max_length=max_length, max_seqs=max_seqs, min_length=min_length)
        self.categories = learner.dls.vocab
        return self.seqio_dataloader
        # df = dataloaders.fastas_to_dataframe(fasta_paths=fasta, max_seqs=max_seqs)  # hack. should be generator
        # dataloader = learner.dls.test_dl(df)
        # dataloader.before_batch.fs = [transforms.PadBatch()]
        
        # self.inference_df = df
        # return dataloader

    def output_results(
        self,
        results,
<<<<<<< HEAD
        output_csv: Path = ta.Param(default=None, help="A path to output the results as a CSV. If not given then a default name is chosen."),
        output_fasta_dir:Path = ta.Param(default=None, help="A path to output the results as a CSV."),
        threshold: float = ta.Param(
            default=None, 
            help="The threshold to use for filtering. "
                "If not given, then only the most likely category used for filtering.",
        ),
=======
        csv: Path = ta.Param(default=None, help="A path to output the results as a CSV."),
>>>>>>> 05ce7904
        **kwargs,
    ):
        chunk_details = pd.DataFrame(self.seqio_dataloader.chunk_details, columns=["file", "accession", "chunk"])
        predictions_df = pd.DataFrame(results[0].numpy(), columns=self.categories)
        results_df = pd.concat(
            [chunk_details.drop(columns=['chunk']), predictions_df],
            axis=1,
        )

        # Average over chunks
        results_df = results_df.groupby(["file", "accession"]).mean().reset_index()

        columns = set(predictions_df.columns)

        results_df['prediction'] = results_df[self.categories].idxmax(axis=1)
        results_df['eukaryotic'] = predictions_df[list(columns & set(refseq.EUKARYOTIC))].sum(axis=1)
        results_df['prokaryotic'] = predictions_df[list(columns & set(refseq.PROKARYOTIC))].sum(axis=1)
        results_df['organellar'] = predictions_df[list(columns & set(refseq.ORGANELLAR))].sum(axis=1)

        if csv:
            console.print(f"Writing results for {len(results_df)} sequences to: {csv}")
            results_df.to_csv(csv, index=False)
        else:
            print("No output file given.")

        # if output_fasta_dir:
        #     output_fasta_dir.mkdir(parents=True, exist_ok=True)

        #     for category in self.categories:
        #         fasta_path = output_fasta_dir / f"{category}.fasta"
        #         console.print(f"Writing {category} sequences to: {fasta_path}")
        #         results_df[results_df['prediction'] == category].to_csv(fasta_path, index=False)

        # Output bar chart
        from termgraph.module import Data, BarChart, Args

        value_counts = results_df['prediction'].value_counts()
        data = Data([[count] for count in value_counts], value_counts.index)
        chart = BarChart(
            data,
            Args(
                space_between=False,
            ),
        )

        chart.draw()

    def category_counts_dataloader(self, dataloader, description):
        from collections import Counter

        counter = Counter()
        for batch in dataloader:
            counter.update(batch[1].cpu().numpy())
        total = sum(counter.values())

        table = Table(title=f"{description}: Categories in epoch", box=SIMPLE)

        table.add_column("Category", justify="right", style="cyan", no_wrap=True)
        table.add_column("Count", justify="center")
        table.add_column("Percentage")

        for category_id, category in enumerate(self.categories):
            count = counter[category_id]
            table.add_row(category, str(count), f"{count/total*100:.1f}%")

        table.add_row("Total", str(total), "")

        console.print(table)

    def category_counts(self, **kwargs):
        dataloaders = call_func(self.dataloaders, **kwargs)
        self.category_counts_dataloader(dataloaders.train, "Training")
        self.category_counts_dataloader(dataloaders.valid, "Validation")

    def pretrained_location(self) -> str:
        return "https://github.com/rbturnbull/corgi/releases/download/v0.3.1-alpha/corgi-0.3.pkl"<|MERGE_RESOLUTION|>--- conflicted
+++ resolved
@@ -229,17 +229,13 @@
     def output_results(
         self,
         results,
-<<<<<<< HEAD
-        output_csv: Path = ta.Param(default=None, help="A path to output the results as a CSV. If not given then a default name is chosen."),
-        output_fasta_dir:Path = ta.Param(default=None, help="A path to output the results as a CSV."),
-        threshold: float = ta.Param(
-            default=None, 
-            help="The threshold to use for filtering. "
-                "If not given, then only the most likely category used for filtering.",
-        ),
-=======
-        csv: Path = ta.Param(default=None, help="A path to output the results as a CSV."),
->>>>>>> 05ce7904
+        csv: Path = ta.Param(default=None, help="A path to output the results as a CSV. If not given then a default name is chosen."),
+        # output_fasta_dir:Path = ta.Param(default=None, help="A path to output the results as a CSV."),
+        # threshold: float = ta.Param(
+        #     default=None, 
+        #     help="The threshold to use for filtering. "
+        #         "If not given, then only the most likely category used for filtering.",
+        # ),
         **kwargs,
     ):
         chunk_details = pd.DataFrame(self.seqio_dataloader.chunk_details, columns=["file", "accession", "chunk"])
