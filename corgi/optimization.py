--- conflicted
+++ resolved
@@ -22,13 +22,8 @@
         lr_max = trial.suggest_float("lr_max", 1e-5, 1e-2, log=True)
         embedding_dim = trial.suggest_int("embedding_dim", 4, 32)
         dropout = trial.suggest_float("dropout", 0.0, 1.0)
-<<<<<<< HEAD
         lstm_dims = trial.suggest_int("lstm_dims", 32, 2048, log=True)
         kernel_size_cnn = trial.suggest_int("kernel_size_cnn", 3, 13, step=2)
-=======
-        lstm_dims = trial.suggest_int("lstm_dims", 32, 2024, log=True)
-        kernel_size_cnn = trial.suggest_int("kernel_size_cnn", 3, 15, step=2)
->>>>>>> 3e10e1c6
 
         trial_name = f"trial-{trial.number}"
 
